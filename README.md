--- conflicted
+++ resolved
@@ -3,11 +3,6 @@
 
 # Depiction Engine For Unity
 
-<<<<<<< HEAD
-![Presentation](https://vizinteractive.io/depiction-engine)
-
-[Project page](https://vizinteractive.io/depiction-engine)
-=======
 ![Presentation]()
 
 [Project page](https://vizinteractive.io/depiction-engine/)
@@ -26,7 +21,6 @@
     - Origin shifting supports multi camera layout (Although at significant performance cost).
 	- Undo and Redo are automatically managed for things like object Creation / Destroy / Duplicate.
 	- Initialization and Dipose states are provided to help identify the context under which the operation was requested. Search for InitializationContext and DisposeContext in the Documentation for more information.
->>>>>>> fc023b8a
 
 ## Latest Release
 
@@ -34,7 +28,7 @@
 
 ## Documentation
 
-[Documentation](https://vizinteractive.io/docs/2022.0/depiction-engine-unity)
+[Documentation](https://vizinteractive.io/docs/2022.0/depiction-engine-unity/)
 
 ## Roadmap
 
